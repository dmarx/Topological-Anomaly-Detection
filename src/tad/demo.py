--- conflicted
+++ resolved
@@ -9,15 +9,12 @@
 
 iris = datasets.load_iris()
 df = pd.DataFrame(iris.data)
-<<<<<<< HEAD
+
 start = time.time()
-res = tad_classify(df)
+res = tad_classify(df.values)
 print "Elapsed: {t}".format(t=time.time()-start)
 
 print res['scores']
-=======
-res = tad_classify(df.values)
->>>>>>> 356af974
 
 if True:
     df['anomaly']=0
@@ -25,7 +22,6 @@
     scatter_matrix(df.ix[:,:4], c=df.anomaly, s=(25 + 50*df.anomaly), alpha=.8)
     plt.show()
 
-<<<<<<< HEAD
 print 'Anomalies:', res['classed']['anomalies']
 g = res['g']
 X_pca = PCA().fit_transform(df)
@@ -41,21 +37,3 @@
 nx.draw(g, pos=pos, node_color = colors, labels=labels)
 nx.draw_networkx_labels(g, pos=pos, node_color = colors, labels=labels)
 plt.show()
-=======
-    print 'Anomalies:', res['outliers']
-    g = res['g']
-    X_pca = PCA().fit_transform(df)
-    pos = dict((i,(X_pca[i,0], X_pca[i,1])) for i in range(X_pca.shape[0]))
-    colors = []
-    labels = {}
-    for node in g.nodes():
-        if node in res['outliers']:
-            labels[node] = node
-            colors.append('r')
-        else:
-            labels[node] = ''
-            colors.append('b')
-    nx.draw(g, pos=pos, node_color = colors)#, labels=labels)
-    nx.draw_networkx_labels(g,pos,labels)
-    plt.show()
->>>>>>> 356af974
